from src.model import PyTradeShifts
import pandas as pd
import os
import numpy as np
from src.preprocessing import rename_countries
import country_converter as coco


def loading(region):
    """
    Just loads the data to make sure it is loaded correctly.
    """
    Wheat2018 = PyTradeShifts("Wheat", 2018, region=region, testing=True)
    Wheat2018.load_data()

    # Make sure the data is loaded correctly
    assert isinstance(Wheat2018.trade_matrix, pd.DataFrame)
    assert isinstance(Wheat2018.production_data, pd.Series)


def test_loading_oceania():
    """
    Loads the data for Oceania.
    """
    loading("Oceania")


def test_loading_global():
    """
    Loads the data for the world.
    """
    loading("Global")


def removing_countries_with_zeros(region):
    """
    Runs the model with prebalancing and compares the results with the
    results from the R script.
    """
    Wheat2018 = PyTradeShifts("Wheat", 2018, region=region, testing=True)

    # Load the data
    Wheat2018.load_data()

    # Remove countries with both zero trade and zero production
    Wheat2018.remove_net_zero_countries()

    if region == "Global":
        region = "All_Data"

    # Load the data from the R script
    wheat2018_from_R = pd.read_csv(
        "data"
        + os.sep
        + "validation_data_from_Hedlung_2022"
        + os.sep
        + region
        + os.sep
        + "NEW_trade_wheat_2018.csv",
        index_col=0,
    )

    # Compare the results
    assert wheat2018_from_R.shape == Wheat2018.trade_matrix.shape
    # Comparing the sum this has only be correct to 2 decimal places
    assert round(wheat2018_from_R.sum().sum(), 2) == round(
        Wheat2018.trade_matrix.sum().sum(), 2
    )


def test_removing_countries_with_zeros_oceania():
    """
    Runs the model with prebalancing and compares the results with the
    results from the R script.
    """
    removing_countries_with_zeros("Oceania")


def test_removing_countries_with_zeros_global():
    """
    Runs the model with prebalancing and compares the results with the
    results from the R script.
    """
    removing_countries_with_zeros("Global")


def prebalancing(region):
    """
    Runs the model with prebalancing and compares the results with the
    results from the R script.
    """
    Wheat2018 = PyTradeShifts("Wheat", 2018, region=region, testing=True)

    # Load the data
    Wheat2018.load_data()

    # Remove countries with both zero trade and zero production
    Wheat2018.remove_net_zero_countries()

    # Run the prebalancing
    Wheat2018.prebalance()

    if region == "Global":
        region = "All_Data"
    # Load the data from the R script
    wheat2018_from_R = pd.read_csv(
        "data"
        + os.sep
        + "validation_data_from_Hedlung_2022"
        + os.sep
        + region
        + os.sep
        + "TEST_prebalanced_trade_wheat_2018.csv",
        index_col=0,
    )

    # Compare the results
    assert wheat2018_from_R.shape == Wheat2018.trade_matrix.shape
    # Comparing the sum this has only be correct to 2 decimal places
    assert round(wheat2018_from_R.sum().sum(), 2) == round(
        Wheat2018.trade_matrix.sum().sum(), 2
    )


def test_prebalancing_oceania():
    """
    Runs the model with prebalancing and compares the results with the
    results from the R script.
    """
    prebalancing("Oceania")


def test_prebalancing_global():
    """
    Runs the model with prebalancing and compares the results with the
    results from the R script.
    """
    prebalancing("Global")


def reexport(region):
    """
    Runs the model with prebalancing and compares the results with the
    results from the R script.
    """
    Wheat2018 = PyTradeShifts("Wheat", 2018, region=region, testing=True)

    # Load the data
    Wheat2018.load_data()

    # Remove countries with zero trade and zero production
    Wheat2018.remove_net_zero_countries()

    # Run the prebalancing
    Wheat2018.prebalance()

    # Reexport
    Wheat2018.correct_reexports()

    if region == "Global":
        region = "All_Data"

    # Load the data from the R script
    wheat2018_from_R = pd.read_csv(
        "data"
        + os.sep
        + "validation_data_from_Hedlung_2022"
        + os.sep
        + region
        + os.sep
        + "NEW_Ex_wheat_2018.csv",
        index_col=0,
    )

    # Convert all entries in index and columns to strings
    wheat2018_from_R.index = wheat2018_from_R.index.astype(int)
    wheat2018_from_R.columns = wheat2018_from_R.columns.astype(int)

    # Rename the R names to match the Python names
    wheat2018_from_R = rename_countries(
        wheat2018_from_R, region, "Trade_DetailedTradeMatrix_E", "Area Code"
    )

    # Sort the index and columns
    wheat2018_from_R.sort_index(inplace=True)
    wheat2018_from_R = wheat2018_from_R[sorted(wheat2018_from_R.columns)]

    # Compare the results
    assert wheat2018_from_R.shape == Wheat2018.trade_matrix.shape
    # Comparing the sum this has only be correct to 2 decimal places
    assert round(wheat2018_from_R.sum().sum(), 2) == round(
        Wheat2018.trade_matrix.sum().sum(), 2
    )
    # check if the median is the same for both
    assert round(wheat2018_from_R.median().median(), 2) == round(
        Wheat2018.trade_matrix.median().median(), 2
    )

    # Compare the sorted trade matrix with the sorted R matrix
    trade_matrix_sorted = Wheat2018.trade_matrix.sort_index()
    trade_matrix_sorted = trade_matrix_sorted[sorted(trade_matrix_sorted.columns)]

    if region == "Global":
        assert wheat2018_from_R.index.equals(trade_matrix_sorted.index)
        assert wheat2018_from_R.columns.equals(trade_matrix_sorted.columns)

        # Check if the values if they are rounded to 2 decimal places
        # First round the whole matrix to 2 decimal places
        wheat2018_from_R = wheat2018_from_R.round(2)
        trade_matrix_sorted = trade_matrix_sorted.round(2)

        assert (wheat2018_from_R == trade_matrix_sorted).all(axis=None)


def test_reexport_oceania():
    """
    Runs the model with prebalancing and compares the results with the
    results from the R script.
    """
    reexport("Oceania")


def test_reexport_global():
    """
    Runs the model with prebalancing and compares the results with the
    results from the R script.
    """
    reexport("Global")


def test_removing_countries():
    """
    Runs the model and removes countries to check if this works
    """
    Wheat2018 = PyTradeShifts(
        "Wheat",
        2018,
        region="Global",
        testing=True,
        countries_to_remove=["Australia", "Bangladesh"],
    )

    # Load the data
    Wheat2018.load_data()

    # Remove countries with zero trade and zero production
    Wheat2018.remove_net_zero_countries()

    # Run the prebalancing
    Wheat2018.prebalance()

    # Reexport
    Wheat2018.correct_reexports()

    assert "Australia" in list(Wheat2018.trade_matrix.index)
    assert "Bangladesh" in list(Wheat2018.trade_matrix.index)

    shape_before = Wheat2018.trade_matrix.shape

    # Remove countries
    Wheat2018.remove_countries()

    assert "Australia" not in list(Wheat2018.trade_matrix.index)
    assert "Bangladesh" not in list(Wheat2018.trade_matrix.index)

    assert Wheat2018.trade_matrix.shape[0] == shape_before[0] - 2


def test_removing_countries_except():
    """
    Tests if removing countries except works
    """
    Wheat2018 = PyTradeShifts(
        "Wheat",
        2018,
        region="Global",
        testing=True,
        countries_to_keep=["Australia", "Bangladesh"],
    )

    # Load the data
    Wheat2018.load_data()

    # Remove countries with zero trade and zero production
    Wheat2018.remove_net_zero_countries()

    # Run the prebalancing
    Wheat2018.prebalance()

    # Reexport
    Wheat2018.correct_reexports()

    assert "Australia" in list(Wheat2018.trade_matrix.index)
    assert "Bangladesh" in list(Wheat2018.trade_matrix.index)
    assert "Germany" in list(Wheat2018.trade_matrix.index)

    # Remove countries
    Wheat2018.remove_countries_except()

    assert "Australia" in list(Wheat2018.trade_matrix.index)
    assert "Bangladesh" in list(Wheat2018.trade_matrix.index)
    assert "Germany" not in list(Wheat2018.trade_matrix.index)

    assert Wheat2018.trade_matrix.shape == (2, 2)


def test_removing_low_trade_countries():
    """
    Runs the model with prebalancing, prebalancing, removing re-exports
    and removing countries with low trade and check if this worked out.
    """
    # Remove the countries which don't have ISIMIP data, as
    # Johanna Hedlund did in her analysis for determining the global threshold
    ISIMIP = pd.read_csv("data/scenario_files/ISIMIP_wheat_Hedlung.csv", index_col=0)
    # Get only those countries with NaNs in the ISIMIP data
    nan_indices = ISIMIP.index[ISIMIP.iloc[:, 0].isnull()].tolist()

    Wheat2018 = PyTradeShifts(
        "Wheat", 2018, region="Global", testing=True, countries_to_remove=nan_indices
    )

    # Load the data
    Wheat2018.load_data()

    # Remove countries with zero trade
    Wheat2018.remove_net_zero_countries()

    # Run the prebalancing
    Wheat2018.prebalance()

    # Reexport
    Wheat2018.correct_reexports()

    # Remove countries
    Wheat2018.remove_countries()

    # Remove countries with low trade
    Wheat2018.remove_below_percentile()

    print(Wheat2018.trade_matrix.shape)

    # Load the Hedlund Data for comparison
    hedlund = pd.read_csv(
        "data"
        + os.sep
        + "validation_data_from_Hedlung_2022"
        + os.sep
        + "Ex_15_third percentile_climate impacts.csv",
        index_col=0,
    )
    # drop empty columns
    hedlund.dropna(axis=1, how="all", inplace=True)

    hedlund_threshold = np.percentile(
        hedlund[hedlund > 0],
        75,
    )

    assert Wheat2018.threshold == hedlund_threshold

    # Check if these countries are still present, as they are missing from
    # the R data in the Hedlund paper
    assert "South Sudan" in list(Wheat2018.trade_matrix.index)
    assert "Laos" in list(Wheat2018.trade_matrix.index)


def test_build_graph():
    """
    Builds a graph from the trade matrix and checks if it has the
    same dimensions as the trade matrix.
    """
    Wheat2018 = PyTradeShifts("Wheat", 2018, region="Global", testing=True)

    # Load the data
    Wheat2018.load_data()

    # Remove countries with zero trade
    Wheat2018.remove_net_zero_countries()

    # Run the prebalancing
    Wheat2018.prebalance()

    # Reexport
    Wheat2018.correct_reexports()

    # Remove countries with low trade
    Wheat2018.remove_below_percentile()

    # Build the graph
    Wheat2018.build_graph()

    assert Wheat2018.trade_graph is not None

    # Check is the graph has the same number of
    # nodes as the trade matrix has unique countries in rows and columns
    assert Wheat2018.trade_graph.number_of_nodes() == len(
        np.unique(Wheat2018.trade_matrix.index)
    )


def test_find_communities():
    """
    Builds a graph from the trade matrix and finds the trade communities.
    """
    Wheat2018 = PyTradeShifts("Wheat", 2018, region="Global", testing=True)

    # Load the data
    Wheat2018.load_data()

    # Remove countries with zero trade
    Wheat2018.remove_net_zero_countries()

    # Run the prebalancing
    Wheat2018.prebalance()

    # Reexport
    Wheat2018.correct_reexports()

    # Remove countries with low trade
    Wheat2018.remove_below_percentile()

    # Build the graph
    Wheat2018.build_graph()

    # Find the communities
    Wheat2018.find_trade_communities()

    assert Wheat2018.trade_communities is not None

    # The resulting communities should be a list of sets
    assert isinstance(Wheat2018.trade_communities, list)
    assert isinstance(Wheat2018.trade_communities[0], set)

    # At least one community should contain both Brazil and Chile
    assert any(
        {"Brazil", "Chile"} <= community for community in Wheat2018.trade_communities
    )
    # Another community should contain both Germany and France
    assert any(
        {"Germany", "France"} <= community for community in Wheat2018.trade_communities
    )
    # Canada and the US should be in the same community
    assert any(
        {"Canada", "United States"} <= community
        for community in Wheat2018.trade_communities
    )


def test_apply_scenario():
    """
    Builds a graph from the trade matrix and finds the trade communities.
    """
    Wheat2018 = PyTradeShifts(
        "Wheat",
        2018,
        region="Global",
        testing=True,
        scenario_name="ISIMIP",
        scenario_file_name="ISIMIP_wheat_Hedlung.csv",
    )

    # Load the data
    Wheat2018.load_data()

    # Remove countries with zero trade
    Wheat2018.remove_net_zero_countries()

    # Run the prebalancing
    Wheat2018.prebalance()

    # Reexport
    Wheat2018.correct_reexports()

    # Remove countries with low trade
    Wheat2018.remove_below_percentile()

    print(Wheat2018.trade_matrix.shape)

    # Apply the scenario
    Wheat2018.apply_scenario()

    print(Wheat2018.trade_matrix.shape)

    # Build the graph
    Wheat2018.build_graph()

    # Find the communities
    Wheat2018.find_trade_communities()

    # Check if the amount of trade for some countries has been reduced by the right amount
    aus_ban = 1.50777499999999998 * 91600.6390029294
    assert round(Wheat2018.trade_matrix.loc["Australia", "Bangladesh"], 1) == round(
        aus_ban, 1
    )

    # Check if a country which is not in the scenario has been removed
    assert "Indonesia" not in Wheat2018.trade_matrix.index


def test_compare_Hedlund_results_with_model_output():
    """
    This compares the output of the model with the Excel file from Johanna Hedlund.
    """
    hedlund = pd.read_csv(
        "data"
        + os.sep
        + "validation_data_from_Hedlung_2022"
        + os.sep
        + "Ex_15_third percentile_climate impacts.csv",
        index_col=0,
    )
    # drop empty columns
    hedlund.dropna(axis=1, how="all", inplace=True)

    # Remove the countries which don't have ISIMIP data, as
    # Johanna Hedlund did in her analysis for determining the global threshold
    ISIMIP = pd.read_csv("data/scenario_files/ISIMIP_wheat_Hedlung.csv", index_col=0)
    # Get only those countries with NaNs in the ISIMIP data
    nan_indices = ISIMIP.index[ISIMIP.iloc[:, 0].isnull()].tolist()

    Wheat2018 = PyTradeShifts(
        "Wheat",
        2018,
        region="Global",
        testing=True,
        # Removing those here as Hedlund did in her analysis
        countries_to_remove=nan_indices + ["Taiwan"] + ["Macau"],
    )

    # Load the data
    Wheat2018.load_data()

    # Remove countries with zero trade
    Wheat2018.remove_net_zero_countries()

    # Run the prebalancing
    Wheat2018.prebalance()

    # Reexport
    Wheat2018.correct_reexports()

    # Remove countries
    Wheat2018.remove_countries()

    Wheat2018.set_diagonal_to_zero()

    cc = coco.CountryConverter()

    # Assert that index in the Hedlund data is the same as in the model
    hedlund.index = cc.pandas_convert(pd.Series(hedlund.index), to="name_short")
    # ALso rename the columns
    hedlund.columns = cc.pandas_convert(pd.Series(hedlund.columns), to="name_short")
    # Sort them first
    hedlund.sort_index(inplace=True)
    Wheat2018.trade_matrix.sort_index(inplace=True)
    # Then sort the columns
    hedlund = hedlund[sorted(hedlund.columns)]
    Wheat2018.trade_matrix = Wheat2018.trade_matrix[
        sorted(Wheat2018.trade_matrix.columns)
    ]

    print("all the countries which are in the Hedlund data but not in the model")
    print(set(hedlund.index) - set(Wheat2018.trade_matrix.index))
    print("all the countries which are in the model but not in the Hedlund data")
    print(set(Wheat2018.trade_matrix.index) - set(hedlund.index))

    assert hedlund.index.equals(Wheat2018.trade_matrix.index)
    assert hedlund.columns.equals(Wheat2018.trade_matrix.columns)

    for country in Wheat2018.trade_matrix.columns:
        if Wheat2018.trade_matrix[country].sum() == 0:
            print(country)
        # print the sum of the trade for this country

    assert Wheat2018.trade_matrix.shape == hedlund.shape

    # Check if the values if they are rounded to 2 decimal places
    # First round the whole matrix to 2 decimal places
    hedlund = hedlund.round(2)
    Wheat2018.trade_matrix = Wheat2018.trade_matrix.round(2)

    assert (hedlund == Wheat2018.trade_matrix).all(axis=None)


def test_apply_distance_cost():
    """
    Applies the gravity law of trade modification to simulate higher transport costs
    for three cases: beta==0, beta<0, beta>0.
    Checks if the trade matrix format
    remains unchanged, and if the values post transformation are unchanged, lower
    or higher, respectively.
    """
    Wheat2018 = PyTradeShifts("Wheat", 2018, region="Global", testing=True, beta=0)

    # Load the data
    Wheat2018.load_data()

    # Remove countries with zero trade
    Wheat2018.remove_net_zero_countries()

    # Run the prebalancing
    Wheat2018.prebalance()

    # Reexport
    Wheat2018.correct_reexports()

    # Set the diagonal to zero
    Wheat2018.set_diagonal_to_zero()

    pre_apply_matrix = Wheat2018.trade_matrix.copy()
    Wheat2018.apply_distance_cost()

    # beta = 0 so nothing should have happened
    assert (pre_apply_matrix == Wheat2018.trade_matrix).all(axis=None)

    Wheat2018 = PyTradeShifts("Wheat", 2018, region="Global", testing=True, beta=2)

    # Load the data
    Wheat2018.load_data()

    # Remove countries with zero trade
    Wheat2018.remove_net_zero_countries()

    # Run the prebalancing
    Wheat2018.prebalance()

    # Reexport
    Wheat2018.correct_reexports()

    # Set the diagonal to zero
    Wheat2018.set_diagonal_to_zero()

    pre_apply_matrix = Wheat2018.trade_matrix.copy()
    Wheat2018.apply_distance_cost()

    # check that index remains unchanged
    # if it changed it means we're missing some regions in the distance matrix
    assert (pre_apply_matrix.index == Wheat2018.trade_matrix.index).all(axis=None), set(
        pre_apply_index
    ).difference(Wheat2018.trade_matrix.index)
    # check that the shape didn't change
    assert pre_apply_matrix.shape == Wheat2018.trade_matrix.shape, (
        pre_apply_shape,
        Wheat2018.trade_matrix.shape,
    )
    # beta = 2 so all values should be <= than before
    assert (pre_apply_matrix >= Wheat2018.trade_matrix).all(axis=None)

    Wheat2018 = PyTradeShifts("Wheat", 2018, region="Global", testing=True, beta=-2)

    # Load the data
    Wheat2018.load_data()

    # Remove countries with zero trade
    Wheat2018.remove_net_zero_countries()

    # Run the prebalancing
    Wheat2018.prebalance()

    # Reexport
    Wheat2018.correct_reexports()

    # Set the diagonal to zero
    Wheat2018.set_diagonal_to_zero()

    pre_apply_matrix = Wheat2018.trade_matrix.copy()
    Wheat2018.apply_distance_cost()

    # check that index remains unchanged
    # if it changed it means we're missing some regions in the distance matrix
    assert (pre_apply_matrix.index == Wheat2018.trade_matrix.index).all(axis=None), set(
        pre_apply_index
    ).difference(Wheat2018.trade_matrix.index)
    # check that the shape didn't change
    assert pre_apply_matrix.shape == Wheat2018.trade_matrix.shape, (
        pre_apply_shape,
        Wheat2018.trade_matrix.shape,
    )
    # beta = -2 so all values should be >= than before
    assert (pre_apply_matrix <= Wheat2018.trade_matrix).all(axis=None)


if __name__ == "__main__":
<<<<<<< HEAD
    test_removing_low_trade_countries()
=======
    # test_compare_Hedlund_results_with_model_output()
    test_apply_distance_cost()
>>>>>>> 47a9a6dd
<|MERGE_RESOLUTION|>--- conflicted
+++ resolved
@@ -681,9 +681,4 @@
 
 
 if __name__ == "__main__":
-<<<<<<< HEAD
-    test_removing_low_trade_countries()
-=======
-    # test_compare_Hedlund_results_with_model_output()
-    test_apply_distance_cost()
->>>>>>> 47a9a6dd
+    test_removing_low_trade_countries()