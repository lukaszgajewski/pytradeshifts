from typing import Iterable, Any
import numpy as np
import geopandas as gpd
import pandas as pd
import country_converter as coco
import os
from itertools import groupby
import networkx as nx
from matplotlib.axes import Axes
from geopy.distance import geodesic
from scipy.spatial.distance import squareform, pdist


def plot_winkel_tripel_map(ax):
    """
    Helper function to plot a Winkel Tripel map with a border.
    """
    border_geojson = gpd.read_file(
        "https://raw.githubusercontent.com/ALLFED/ALLFED-map-border/main/border.geojson"
    )
    border_geojson.plot(ax=ax, edgecolor="black", linewidth=0.1, facecolor="none")
    ax.grid(False)
    ax.set_xticks([])
    ax.set_yticks([])


def prepare_centroids(trade_matrix_index: pd.Index) -> pd.DataFrame:
    """
    Prepares a DataFrame containing coordinates of centroids for each region.
    A centroid is the geometric centre of a region
    (also the centre of mass assuming uniform mass distribution).
    This method is used internally in the PyTradeShifts class for the
    computation of the distance matrix between regions.

    Arguments:
        trade_matrix_index (pd.Index): The index of the trade matrix.

    Returns:
        pd.DataFrame: Data frame with columns ["longitude", "latitude", "name"]
            containing centroid coordinates for each region.
    """
    # https://github.com/gavinr/world-countries-centroids
    centroids_a = pd.read_csv(
        "."
        + os.sep
        + "data"
        + os.sep
        + "geospatial_references"
        + os.sep
        + "country_centroid_locations.csv"
    )
    # convert whatever names data sets have to one format so that we can
    # merge all data convieniently later
    centroids_a["name"] = [
        str(c) for c in coco.convert(centroids_a["COUNTRY"], to="name_short")
    ]
    # we need this for Taiwan
    centroids_b = gpd.read_file(
        "."
        + os.sep
        + "data"
        + os.sep
        + "geospatial_references"
        + os.sep
        + "ne_110m_admin_0_countries"
    )
    centroids_b["name"] = [
        str(c) for c in coco.convert(centroids_b["NAME_LONG"], to="name_short")
    ]
    # we use natural earth data to compute centroids
    # https://gis.stackexchange.com/questions/372564/userwarning-when-trying-to-get-centroid-from-a-polygon-geopandas
    centroids_b["centroid"] = centroids_b.to_crs("+proj=cea").centroid.to_crs(
        centroids_b.crs
    )
    centroids_b["lon"] = centroids_b["centroid"].x
    centroids_b["lat"] = centroids_b["centroid"].y
    # filter out unneeded columns
    centroids_b = centroids_b[["lon", "lat", "name"]]
    # need to add some regions manually; values taken from Google maps
    centroids_b = pd.concat(
        [
            centroids_b,
            pd.DataFrame(
                [
                    [113.54474590904003, 22.198228394900145, "Macau"],
                    [114.17506394778538, 22.32788145032773, "Hong Kong"],
                ],
                columns=["lon", "lat", "name"],
            ),
        ]
    )
    # merge the centroid data sets
    centroids = centroids_a.merge(centroids_b, how="outer", on="name")
    # filter out the regions that aren't in the trade matrix or in centroids
    trade_matrix_corrected_index = [
        str(c) for c in coco.convert(trade_matrix_index, to="name_short")
    ]
    centroids = (
        centroids.merge(
            pd.DataFrame(
                trade_matrix_corrected_index,
                columns=["name"],
            ),
            how="inner",
            on="name",
        )
        .sort_values("name")
        .reset_index(drop=True)
    )
    # fill missing values from data set 'a' with values from data set 'b'
    centroids.loc[:, "longitude"].fillna(centroids["lon"], inplace=True)
    centroids.loc[:, "latitude"].fillna(centroids["lat"], inplace=True)
    # filter out unneeded columns and remove duplicates
    centroids = centroids[["longitude", "latitude", "name"]]
    centroids = centroids.drop_duplicates()
    trade_matrix_index_restoration_dict = {
        c: cc
        for c, cc in zip(trade_matrix_corrected_index, trade_matrix_index)
        if c in centroids.index
    }
    centroids["name"].replace(trade_matrix_index_restoration_dict, inplace=True)
    centroids.sort_values("name", inplace=True)
    return centroids


def all_equal(iterable: Iterable):
    """
    Checks if all the elements are equal to each other.
    source: https://docs.python.org/3/library/itertools.html#itertools-recipes

    Arguments:
        iterable (Iterable): a list-like object containing elements to compare.

    Returns:
        bool: True if all elements are equal, False otherwise.
    """
    g = groupby(iterable)
    return next(g, True) and not next(g, False)


def jaccard_index(iterable_A: Iterable, iterable_B: Iterable) -> float:
    """
    Computes the Jaccard similarity beween two iterables.
    https://en.wikipedia.org/wiki/Jaccard_index
    Note: the iterables shall be cast to sets.

    Arguments:
        iterable_A (Iterable): a list-like object
        iterable_B (Iterable): a list-like object

    Returns:
        float: The Jaccard index (similarity) of iterable_A and iterable_B
    """
    A = set(iterable_A)
    B = set(iterable_B)
    return len(A.intersection(B)) / len(A.union(B))


def get_degree_centrality(graph: nx.DiGraph, out=False) -> dict:
    """
    Provides degree centrality for a directed, weighted graph.
    Assumes the weight attribute to be `weight`.

    Arguments:
        graph (nx.DiGraph): Graph on which the degrees are computed.
        out (bool, optional): Whether to compute out- or in-degree.

    Returns:
        dict: The mapping of node -> degree centrality.
    """
    if out:
        degrees = list(graph.out_degree(weight="weight"))
    else:
        degrees = list(graph.in_degree(weight="weight"))
    total_degrees = sum(map(lambda t: t[1], degrees))
    return dict(map(lambda t: (t[0], t[1] / total_degrees), degrees))


def get_entropic_degree(graph: nx.DiGraph, out=True) -> dict:
    """
    Compute the entropic in-/out-degree for each node in a directed, weighted graph.
    This is a generalisation of the concept introduced here:
    Bompard, E., Napoli, R., & Xue, F. (2009).
    Analysis of structural vulnerabilities in power transmission grids.
    International Journal of Critical Infrastructure Protection, 2(1-2), 5-12.
    https://www.sciencedirect.com/science/article/abs/pii/S1874548209000031.
    This metric uses the idea of entropy to calculate an importance of a node.

    Arguments:
        graph (nx.DiGraph): The directed, weighted graph whose nodes are to be evaluated.
        out (bool, optional): whether to compute the out- or in-degree. Default is out-degree.

    Returns:
        dict: The mapping of node -> entropic degree.
    """
    if out:
        degree = graph.out_degree(weight="weight")
    else:
        degree = graph.in_degree(weight="weight")
    entropic_degree = {}
    for n in graph:
        if degree[n] == 0:
            entropic_degree[n] = 0
            continue
        # p_ij is the normalised edge weight between the nodes i,j
        # by the sum of edge weights at node j
        # here we only consider outward pointing edges
        p = np.fromiter(
            map(
                lambda x: x[2]["weight"] / degree[n],
                graph.out_edges(n, data=True) if out else graph.in_edges(n, data=True),
            ),
            dtype=float,
            count=len(graph[n]),
        )
        # 0 * log(0) = 0 in information theory
        entropic_degree[n] = (1 - np.sum(p * np.nan_to_num(np.log(p)))) * degree[n]
    return entropic_degree


def prepare_world() -> gpd.GeoDataFrame:
    """
    Prepares the geospatial Natural Earth (NE) data (to be presumebly used in plotting).

    Arguments:
        None

    Returns:
        gpd.GeoDataFrame: NE data projected to Winke Tripel and with converted country names.
    """
    # get the world map
    world = gpd.read_file(
        "."
        + os.sep
        + "data"
        + os.sep
        + "geospatial_references"
        + os.sep
        + "ne_110m_admin_0_countries"
        + os.sep
        + "ne_110m_admin_0_countries.shp"
    )
    # Change projection to Winkel Tripel
    world = world.to_crs("+proj=wintri")

    cc = coco.CountryConverter()
    world["names_short"] = cc.pandas_convert(pd.Series(world["ADMIN"]), to="name_short")
    return world


def plot_node_metric_map(
    ax: Axes, scenario, metric: dict, metric_name: str, shrink=1.0, **kwargs
) -> None:
    """
    Plots world map with countries coloured by the specified metric.

    Arguments:
        ax (Axes): axis on which to plot.
        scenario (PyTradeShifts): a PyTradeShifts instance.
        metric (dict): dictionary containing the mapping: country->value
        metric_name (str): the name of the metric
        shrink (float, optional): colour bar shrink parameter
        **kwargs (optional): any additional keyworded arguments recognised
            by geopandas plot function.

    Returns:
        None
    """
    assert scenario.trade_communities is not None
    world = prepare_world()

    # Join the country_community dictionary to the world dataframe
    world[metric_name] = world["names_short"].map(metric)

    world.plot(
        ax=ax,
        column=metric_name,
        missing_kwds={"color": "lightgrey"},
        legend=True,
        legend_kwds={
            "label": metric_name,
            "shrink": shrink,
        },
        **kwargs,
    )

    plot_winkel_tripel_map(ax)

    # Add a title with self.scenario_name if applicable
    ax.set_title(
<<<<<<< HEAD
        f"{metric_name} for {scenario.crop} with base year {scenario.base_year[1:]}"
=======
        f"{value_plotted_label} base scenario for {scenario.crop} with base year "
        f"{scenario.base_year[1:]}"
>>>>>>> f2530de6
        + (
            f"\nin scenario: {scenario.scenario_name}"
            if scenario.scenario_name is not None
            else " (no scenario)"
        )
    )


def get_right_stochastic_matrix(trade_graph: nx.Graph) -> np.ndarray:
    """
    Convert graph's adjacency matrix to a right stochastic matrix (RSM).
    https://en.wikipedia.org/wiki/Stochastic_matrix

    Arguments:
        trade_graph (networkx.Graph): the graph object

    Returns:
        numpy.ndarray: an array representing the RSM.
    """
    # extract the adjaceny matrix from the graph
    right_stochastic_matrix = nx.to_pandas_adjacency(trade_graph)
    # normalise the matrix such that each row sums up to 1
    right_stochastic_matrix = right_stochastic_matrix.div(
        right_stochastic_matrix.sum(axis=1), axis=0
    )
    right_stochastic_matrix.fillna(0, inplace=True)
    return right_stochastic_matrix.values


def get_stationary_probability_vector(
    right_stochastic_matrix: np.ndarray,
) -> np.ndarray:
    """
    Find the stationary probability distribution for a given
    right stochastic matrix (RMS).

    Arguments:
        right_stochastic_matrix (numpy.ndarray): an array represnting the RMS.

    Returns:
        numpy.ndarray: a vector representing the stationary distribution.
    """
    # get eigenvalues and (row) eigenvectors
    eigenvalues, eigenvectors = np.linalg.eig(right_stochastic_matrix.T)
    # we want eigenvector associated with eigenvalue = 1
    _, probability_vector = min(
        zip(eigenvalues, eigenvectors.T), key=lambda v: abs(v[0] - 1.0)
    )
    # normalise, this is a probability distribution
    probability_vector /= np.sum(probability_vector)
    return probability_vector


def _compute_entropy_rate(
    right_stochastic_matrix: np.ndarray, stationary_probability_vector: np.ndarray
) -> float:
    """
    Computes the entropy rate in [nat] for a Markov random walk process.

    Arguments:
        right_stochastic_matrix (numpy.ndarray): the stochastic matrix of the Markov
            random walk with each row normalised (summing up to 1)
        stationary_probability_vector: numpy.ndarray): the vector containing stationary
            probability distribution of the Markov process

    Returns:
        float: the entropy rate
    """
    # we ignore the division warning because 0 x log(0) = 0 in information theory
    with np.errstate(divide="ignore"):
        entropy_rate = np.sum(
            stationary_probability_vector
            * np.sum(
                -right_stochastic_matrix
                * np.nan_to_num(np.log(right_stochastic_matrix)),
                axis=1,
            )
        )
    return entropy_rate


def get_entropy_rate(graph: nx.Graph) -> float:
    """
    Compute entropy rate for a given graph.
    https://en.wikipedia.org/wiki/Entropy_rate
    This is under the assumption that we are interested in a Markov random
    walk on the trade graph.

    Arguments:
        graph (nx.Graph): The networkx graph object, presumably a trade graph
            from a PyTradeShifts instance.

    Returns:
        float: the entropy rate of a random walker on the scnearios' trade graph.
    """
    # get the right stochastic matrix and the stationary probabiltiy vector
    stochastic_matrix = get_right_stochastic_matrix(graph)
    probability_vector = get_stationary_probability_vector(stochastic_matrix)
    entropy_rate = _compute_entropy_rate(stochastic_matrix, probability_vector)
    if np.real(entropy_rate) != np.real_if_close(entropy_rate):
        print("Warning: a significant imaginary part encountered in entropy rate:")
        print(entropy_rate)
        print("Returning real part only.")
    return np.real(entropy_rate)


def get_dict_min_max(iterable: dict) -> tuple[Any, Any, Any, Any]:
    """
    Finds minimum and maximum values in a dictionary.

    Arguments:
        iterable (dict): the dictionary in which the search is performed

    Returns:
        tuple[Any, Any, Any, Any]: a tuple containing:
            (key of the smallest value, the smallest value,
            key of the larges value, the largest value)
    """
    max_key = max(iterable, key=iterable.get)
    min_key = min(iterable, key=iterable.get)
    return min_key, iterable[min_key], max_key, iterable[max_key]


def get_graph_efficiency(graph: nx.Graph, normalisation: str | None = "weak") -> float:
    """
    Computes graph efficiency score for the specified graph, based on:
    Bertagnolli, G., Gallotti, R., & De Domenico, M. (2021).
    Quantifying efficient information exchange in real network flows.
    Communications Physics, 4(1), 125.
    https://www.nature.com/articles/s42005-021-00612-5.

    Arguments:
        graph (nx.Graph): The graph for which to compute the efficiency metric.
        normalisation (str | None, opional): Whether to normalise (and if so how)
            the efficiency score. If `None` no normalisation occurs, if `strong`
            the score is divided by the efficiency of an ideal flow graph, if
            `weak` the division is by the score for the average of the graph
            and the ideal graph.

    Returns:
        float: The efficiency score.
    """
    all_pairs_paths = dict(
        nx.all_pairs_dijkstra(
            graph,
            weight=lambda _, __, attr: (
                attr["weight"] ** -1 if attr["weight"] != 0 else np.inf
            ),
        )
    )
    cost_matrix = pd.DataFrame(
        0.0,
        index=graph.nodes(),
        columns=graph.nodes(),
    )
    flow_matrix = pd.DataFrame(
        0.0,
        index=graph.nodes(),
        columns=graph.nodes(),
    )
    for source, (distances, paths) in all_pairs_paths.items():
        for target, cost in distances.items():
            cost_matrix.loc[source, target] = cost
        for target, path in paths.items():
            flow_matrix.loc[source, target] = nx.path_weight(
                graph, path, weight="weight"
            )
    E = np.sum(1 / cost_matrix.values[cost_matrix != 0])
    match normalisation:
        case "weak":
            ideal_matrix = (flow_matrix + nx.to_pandas_adjacency(graph)) / 2
        case "strong":
            ideal_matrix = flow_matrix
        case None:
            return E
        case _:
            print("Unrecognised normalisation option, defaulting to ``weak''.")
            ideal_matrix = (flow_matrix + nx.to_pandas_adjacency(graph)) / 2
    E_ideal = np.sum(ideal_matrix.values)
    return E / E_ideal


def get_stability_index(
    index_file="data/stability_index/worldbank_governence_indicator_2022_normalised.csv",
) -> dict[str, float]:
    """
    Reads the government stability index from the specified file.
    The format is assumed to be a .csv file with columns: [country, index].

    Arguments:
        index_file (str, optional): Path to the file. By default it leads to
            a World Bank data based index we provide in the repository.

    Returns:
        dict: The mapping of country -> index
    """
    stability_index = pd.read_csv(index_file, index_col=0)
    stability_index.index = coco.convert(stability_index.index, to="name_short")
    return stability_index.loc[:, stability_index.columns[-1]].to_dict()


def get_distance_matrix(index: pd.Index, columns: pd.Index) -> pd.DataFrame | None:
    """
    Computes the distance matrix amongst the centroids of all country pairs
    specified by index and columns of a trade matrix.

    Arguments:
        index (pd.Index): The index of a trade matrix.
        columns (pd.Index): The columns of a trade matrix.

    Returns:
        pd.DataFrame | None: The resulting distance matrix or None if unsuccessful.
    """
    # get central point for each region
    centroids = prepare_centroids(index)
    # compute the distance matrix using a geodesic
    # on an ellipsoidal model of the Earth
    # https://doi.org/10.1007%2Fs00190-012-0578-z
    try:
        distance_matrix = pd.DataFrame(
            squareform(
                pdist(
                    centroids.loc[:, ["latitude", "longitude"]],
                    metric=lambda lat, lon: geodesic(lat, lon).km,
                )
            ),
            columns=columns,
            index=index,
        )
    except ValueError:
        print("Error building the distance matrix.")
        print("Cannot find centroids for these regions:")
        print(index.difference(centroids["name"]))
        return
    return distance_matrix


def get_percolation_eigenvalue(
    adjacency_matrix: np.ndarray, attack_vector: np.ndarray
) -> float:
    """
    Computes the largest eigenvalue of a matrix defined as A_ij*(1-p_i),
    where A is the adjacency matrix of a graph, and p is an attack vector.
    This is described in detail here:
    Restrepo, J. G., Ott, E., & Hunt, B. R. (2008).
    Weighted percolation on directed networks.
    Physical review letters, 100(5), 058701.
    https://journals.aps.org/prl/abstract/10.1103/PhysRevLett.100.058701.

    Arguments:
        adjacency_matrix (np.ndarray): The adjacency matrix A.
        attack_vector (np.ndarray): The attack vector p.

    Returns:
        float: The largest eigenvalue of A_ij*(1-p_i).
    """
    return np.real(
        np.linalg.eigvals((adjacency_matrix.T * (1 - attack_vector)).T).max()
    )


def get_percolation_threshold(
    adjacency_matrix: np.ndarray, node_importance_list: list
) -> tuple[int, list[int], list[float]]:
    """
    Computes percolation threshold (or the network collapse threshold) using
    the theory developed in:
    Restrepo, J. G., Ott, E., & Hunt, B. R. (2008).
    Weighted percolation on directed networks.
    Physical review letters, 100(5), 058701.
    https://journals.aps.org/prl/abstract/10.1103/PhysRevLett.100.058701.
    The idea is that we represent the attack strategy by a vector `p`,
    then given an adjacency matrix A, the largest eigenvalue of the matrix A(1-p)
    is 1 at the critical percolation point. When this eigenvalue is than 1
    the network disintegrates.

    Arguments:
        adjacency_matrix (np.ndarray): The adjacency matrix A.
        node_importance_list (list): A list of values providing priority to nodes
            to be removed in the order of highest to lowest priority.

    Returns:
        tuple: The threshold value (number of nodes needed to collapse the graph),
            list of consecutive node removals, corresponding eigenvalues list.
    """
    eigenvalues = []
    removed_nodes_count = []
    for node_importance in sorted(node_importance_list, reverse=True):
        attack_vector = np.fromiter(
            map(lambda x: x >= node_importance, node_importance_list),
            dtype=float,
            count=len(adjacency_matrix),
        )
        # largest eigenvalue of a matrix with elements: A_ij * (1-p_i)
        # where A is the adj. matrix, and p is the attack vector
        eigenvalues.append(get_percolation_eigenvalue(adjacency_matrix, attack_vector))
        removed_nodes_count.append(int(attack_vector.sum()))
    # eigenvalue = 1 is the percolation threshold
    threshold = removed_nodes_count[
        len(eigenvalues) - np.searchsorted(eigenvalues[::-1], 1, side="left")
    ]
    return threshold, removed_nodes_count, eigenvalues<|MERGE_RESOLUTION|>--- conflicted
+++ resolved
@@ -288,12 +288,7 @@
 
     # Add a title with self.scenario_name if applicable
     ax.set_title(
-<<<<<<< HEAD
         f"{metric_name} for {scenario.crop} with base year {scenario.base_year[1:]}"
-=======
-        f"{value_plotted_label} base scenario for {scenario.crop} with base year "
-        f"{scenario.base_year[1:]}"
->>>>>>> f2530de6
         + (
             f"\nin scenario: {scenario.scenario_name}"
             if scenario.scenario_name is not None
