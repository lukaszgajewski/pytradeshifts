--- conflicted
+++ resolved
@@ -189,15 +189,10 @@
             for country in self.trade_matrix.index
             if country not in self.countries_to_remove
         ]
-<<<<<<< HEAD
-        self.trade_matrix = self.trade_matrix.loc[countries_to_keep, countries_to_keep]
-=======
+
         self.trade_matrix = self.trade_matrix.loc[
-            countries_to_keep, :
-        ]  # countries_to_keep]
->>>>>>> cd949891
-        # Now also remove the columns from the trade matrix which have no trade anymore
-
+            countries_to_keep, countries_to_keep
+        ]  
         self.production_data = self.production_data.loc[countries_to_keep]
 
     def remove_countries_except(self):
@@ -228,17 +223,9 @@
             for country in self.trade_matrix.index
             if country in self.countries_to_keep
         ]
-<<<<<<< HEAD
+
         self.trade_matrix = self.trade_matrix.loc[keep, keep]
     
-=======
-        self.trade_matrix = self.trade_matrix.loc[keep, :]
-        # Now also remove the columns from the trade matrix which have no trade anymore
-        col_sums = self.trade_matrix.sum(axis=0)
-        b_filter = ~(col_sums.eq(0))
-        self.trade_matrix = self.trade_matrix.loc[:, b_filter]
-
->>>>>>> cd949891
         self.production_data = self.production_data.loc[keep]
 
     def remove_below_percentile(self):
